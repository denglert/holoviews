from io import BytesIO

import numpy as np
import bokeh
import bokeh.plotting
from bokeh.models import Range, HoverTool, Renderer
from bokeh.models.tickers import Ticker, BasicTicker, FixedTicker
from bokeh.models.widgets import Panel, Tabs
from distutils.version import LooseVersion

try:
    from bokeh import mpl
except ImportError:
    mpl = None
import param

from ...core import Store, HoloMap, Overlay, DynamicMap
from ...core import util
from ...element import RGB
from ..plot import GenericElementPlot, GenericOverlayPlot
from ..util import dynamic_update
from .callbacks import Callbacks
from .plot import BokehPlot
from .renderer import bokeh_lt_011
from .util import mpl_to_bokeh, convert_datetime, update_plot


# Define shared style properties for bokeh plots
line_properties = ['line_width', 'line_color', 'line_alpha',
                   'line_join', 'line_cap', 'line_dash']

fill_properties = ['fill_color', 'fill_alpha']

text_properties = ['text_font', 'text_font_size', 'text_font_style', 'text_color',
                   'text_alpha', 'text_align', 'text_baseline']

legend_dimensions = ['label_standoff', 'label_width', 'label_height', 'glyph_width',
                     'glyph_height', 'legend_padding', 'legend_spacing']



class ElementPlot(BokehPlot, GenericElementPlot):

    callbacks = param.ClassSelector(class_=Callbacks, doc="""
        Callbacks object defining any javascript callbacks applied
        to the plot.""")

    bgcolor = param.Parameter(default='white', doc="""
        Background color of the plot.""")

    border = param.Number(default=10, doc="""
        Minimum border around plot.""")

    fontsize = param.Parameter(default={'title': '12pt'}, allow_None=True,  doc="""
       Specifies various fontsizes of the displayed text.

       Finer control is available by supplying a dictionary where any
       unmentioned keys reverts to the default sizes, e.g:

          {'ticks': '20pt', 'title': '15pt', 'ylabel': '5px', 'xlabel': '5px'}""")

    invert_axes = param.Boolean(default=False, doc="""
        Whether to invert the x- and y-axis""")

    invert_xaxis = param.Boolean(default=False, doc="""
        Whether to invert the plot x-axis.""")

    invert_yaxis = param.Boolean(default=False, doc="""
        Whether to invert the plot y-axis.""")

    lod = param.Dict(default={'factor': 10, 'interval': 300,
                              'threshold': 2000, 'timeout': 500}, doc="""
        Bokeh plots offer "Level of Detail" (LOD) capability to
        accomodate large (but not huge) amounts of data. The available
        options are:

          * factor    - Decimation factor to use when applying
                        decimation.
          * interval  - Interval (in ms) downsampling will be enabled
                        after an interactive event.
          * threshold - Number of samples before downsampling is enabled.
          * timeout   - Timeout (in ms) for checking whether interactive
                        tool events are still occurring.""")

<<<<<<< HEAD
=======
    show_grid = param.Boolean(default=True, doc="""
        Whether to show a Cartesian grid on the plot.""")

    show_legend = param.Boolean(default=True, doc="""
        Whether to show legend for the plot.""")

>>>>>>> 738c1eb0
    shared_axes = param.Boolean(default=True, doc="""
        Whether to invert the share axes across plots
        for linked panning and zooming.""")

    default_tools = param.List(default=['save', 'pan', 'wheel_zoom',
                                        'box_zoom', 'resize', 'reset'],
        doc="A list of plugin tools to use on the plot.")

    tools = param.List(default=[], doc="""
        A list of plugin tools to use on the plot.""")

    xrotation = param.Integer(default=None, bounds=(0, 360), doc="""
        Rotation angle of the xticks.""")

    yrotation = param.Integer(default=None, bounds=(0, 360), doc="""
        Rotation angle of the yticks.""")

    # A string corresponding to the glyph being drawn by the
    # ElementPlot
    _plot_method = None

    # The plot objects to be updated on each frame
    # Any entries should be existing keys in the handles
    # instance attribute.
    _update_handles = ['source', 'glyph']

    def __init__(self, element, plot=None, show_labels=['x', 'y'], **params):
        self.show_labels = show_labels
        self.current_ranges = None
        super(ElementPlot, self).__init__(element, **params)
        self.handles = {} if plot is None else self.handles['plot']


    def _init_tools(self, element):
        """
        Processes the list of tools to be supplied to the plot.
        """
        tools = self.default_tools + self.tools
        if 'hover' in tools:
            tooltips = [(d, '@'+d) for d in element.dimensions(label=True)]
            tools[tools.index('hover')] = HoverTool(tooltips=tooltips)
        return tools


    def _axes_props(self, plots, subplots, element, ranges):
        dims = element.dimensions()
        xlabel, ylabel, zlabel = self._axis_labels(element, subplots)
        if self.invert_axes:
            xlabel, ylabel = ylabel, xlabel

        plot_ranges = {}
        # Try finding shared ranges in other plots in the same Layout
        if plots and self.shared_axes:
            for plot in plots:
                if plot is None or not hasattr(plot, 'xaxis'): continue
                if plot.xaxis[0].axis_label == xlabel:
                    plot_ranges['x_range'] = plot.x_range
                if plot.xaxis[0].axis_label == ylabel:
                    plot_ranges['y_range'] = plot.x_range
                if plot.yaxis[0].axis_label == ylabel:
                    plot_ranges['y_range'] = plot.y_range
                if plot.yaxis[0].axis_label == xlabel:
                    plot_ranges['x_range'] = plot.y_range

        if element.get_dimension_type(0) is np.datetime64:
            x_axis_type = 'datetime'
        else:
            x_axis_type = 'log' if self.logx else 'auto'

        if len(dims) > 1 and element.get_dimension_type(1) is np.datetime64:
            y_axis_type = 'datetime'
        else:
            y_axis_type = 'log' if self.logy else 'auto'

        if not 'x_range' in plot_ranges:
            if 'x_range' in ranges:
                plot_ranges['x_range'] = ranges['x_range']
            else:
                l, b, r, t = self.get_extents(element, ranges)
                low, high = (b, t) if self.invert_axes else (l, r)
                if x_axis_type == 'datetime':
                    low = convert_datetime(low)
                    high = convert_datetime(high)
                elif low == high and low is not None:
                    offset = low*0.1 if low else 0.5
                    low -= offset
                    high += offset
                if all(x is not None for x in (low, high)):
                    plot_ranges['x_range'] = [low, high]

        if self.invert_xaxis:
            plot_ranges['x_ranges'] = plot_ranges['x_ranges'][::-1]

        if not 'y_range' in plot_ranges:
            if 'y_range' in ranges:
                plot_ranges['y_range'] = ranges['y_range']
            else:
                l, b, r, t = self.get_extents(element, ranges)
                low, high = (l, r) if self.invert_axes else (b, t)
                if y_axis_type == 'datetime':
                    low = convert_datetime(low)
                    high = convert_datetime(high)
                elif low == high and low is not None:
                    offset = low*0.1 if low else 0.5
                    low -= offset
                    high += offset
                if all(y is not None for y in (low, high)):
                    plot_ranges['y_range'] = [low, high]
        if self.invert_yaxis:
            yrange = plot_ranges['y_range']
            if isinstance(yrange, Range):
                plot_ranges['y_range'] = yrange.__class__(start=yrange.end,
                                                          end=yrange.start)
            else:
                plot_ranges['y_range'] = yrange[::-1]
        return (x_axis_type, y_axis_type), (xlabel, ylabel, zlabel), plot_ranges


    def _init_plot(self, key, plots, ranges=None):
        """
        Initializes Bokeh figure to draw Element into and sets basic
        figure and axis attributes including axes types, labels,
        titles and plot height and width.
        """
        element = self._get_frame(key)
        subplots = list(self.subplots.values()) if self.subplots else []

        axis_types, labels, plot_ranges = self._axes_props(plots, subplots, element, ranges)
        xlabel, ylabel, zlabel = labels
        x_axis_type, y_axis_type = axis_types
        tools = self._init_tools(element)
        properties = dict(plot_ranges)
        properties['x_axis_label'] = xlabel if 'x' in self.show_labels else ' '
        properties['y_axis_label'] = ylabel if 'y' in self.show_labels else ' '

        if LooseVersion(bokeh.__version__) >= LooseVersion('0.10'):
            properties['webgl'] = self.renderer.webgl
        return bokeh.plotting.Figure(x_axis_type=x_axis_type,
                                     y_axis_type=y_axis_type,
                                     tools=tools, **properties)


    def _plot_properties(self, key, plot, element):
        """
        Returns a dictionary of plot properties.
        """
        title_font = self._fontsize('title', 'title_text_font_size')
        plot_props = dict(plot_height=self.height, plot_width=self.width,
                          title_text_color='black', **title_font)
        if self.show_title:
            plot_props['title'] = self._format_title(key, separator=' ')
        if self.bgcolor:
            bg_attr = 'background_fill'
            if not bokeh_lt_011: bg_attr += '_color'
            plot_props[bg_attr] = self.bgcolor
        if self.border is not None:
            for p in ['left', 'right', 'top', 'bottom']:
                plot_props['min_border_'+p] = self.border
        lod = dict(self.defaults()['lod'], **self.lod)
        for lod_prop, v in lod.items():
            plot_props['lod_'+lod_prop] = v
        return plot_props


    def _init_axes(self, plot):
        if self.xaxis is None:
            plot.xaxis.visible = False
        elif self.xaxis == 'top':
            plot.above = plot.below
            plot.below = []
            plot.xaxis[:] = plot.above

        if self.yaxis is None:
            plot.yaxis.visible = False
        elif self.yaxis == 'right':
            plot.right = plot.left
            plot.left = []
            plot.yaxis[:] = plot.right


    def _axis_properties(self, axis, key, plot, element):
        """
        Returns a dictionary of axis properties depending
        on the specified axis.
        """
        axis_props = {}
        if ((axis == 'x' and self.xaxis in ['bottom-bare', 'top-bare']) or
            (axis == 'y' and self.yaxis in ['left-bare', 'right-bare'])):
            axis_props['axis_label'] = ''
            axis_props['major_label_text_font_size'] = '0pt'
            axis_props['major_tick_line_color'] = None
            axis_props['minor_tick_line_color'] = None
        else:
            rotation = self.xrotation if axis == 'x' else self.yrotation
            if rotation:
                axis_props['major_label_orientation'] = np.radians(rotation)
            ticker = self.xticks if axis == 'x' else self.yticks
            if isinstance(ticker, Ticker):
                axis_props['ticker'] = ticker
            elif isinstance(ticker, int):
                axis_props['ticker'] = BasicTicker(desired_num_ticks=ticker)
            elif isinstance(ticker, (tuple, list)):
                if all(isinstance(t, tuple) for t in ticker):
                    pass
                else:
                    axis_props['ticker'] = FixedTicker(ticks=ticker)
        return axis_props


    def _update_plot(self, key, plot, element=None):
        """
        Updates plot parameters on every frame
        """
        plot.set(**self._plot_properties(key, plot, element))
        props = {axis: self._axis_properties(axis, key, plot, element)
                 for axis in ['x', 'y']}
        plot.xaxis[0].set(**props['x'])
        plot.yaxis[0].set(**props['y'])

        if not self.show_grid:
            plot.xgrid.grid_line_color = None
            plot.ygrid.grid_line_color = None


    def _update_ranges(self, element, ranges):
        framewise = self.lookup_options(element, 'norm').options.get('framewise')
        l, b, r, t = self.get_extents(element, ranges)
        if not framewise and not self.dynamic:
            return
        plot = self.handles['plot']
        if self.invert_axes:
            l, b, r, t = b, l, t, r
        if l == r:
            offset = abs(l*0.1 if l else 0.5)
            l -= offset
            r += offset
        if b == t:
            offset = abs(b*0.1 if b else 0.5)
            b -= offset
            t += offset
        plot.x_range.start = l
        plot.x_range.end   = r
        plot.y_range.start = b
        plot.y_range.end   = t


    def _process_legend(self):
        """
        Disables legends if show_legend is disabled.
        """
        if not self.overlaid:
            for l in self.handles['plot'].legend:
                l.legends[:] = []
                l.border_line_alpha = 0
                l.background_fill_alpha = 0


    def _init_glyph(self, plot, mapping, properties):
        """
        Returns a Bokeh glyph object.
        """
        properties = mpl_to_bokeh(properties)
        renderer = getattr(plot, self._plot_method)(**dict(properties, **mapping))
        return renderer, renderer.glyph


    def _glyph_properties(self, plot, element, source, ranges):
        properties = self.style[self.cyclic_index]

        if self.show_legend:
            if self.overlay_dims:
                legend = ', '.join([d.pprint_value_string(v) for d, v in
                                    self.overlay_dims.items()])
            else:
                legend = element.label
            properties['legend'] = legend
        properties['source'] = source
        return properties


    def _update_glyph(self, glyph, properties, mapping):
        allowed_properties = glyph.properties()
        merged = dict(properties, **mapping)
        glyph.set(**{k: v for k, v in merged.items()
                     if k in allowed_properties})


    def initialize_plot(self, ranges=None, plot=None, plots=None, source=None):
        """
        Initializes a new plot object with the last available frame.
        """
        # Get element key and ranges for frame
        element = self.hmap.last
        key = self.keys[-1]
        ranges = self.compute_ranges(self.hmap, key, ranges)
        ranges = util.match_spec(element, ranges)
        self.current_ranges = ranges
        self.current_frame = element
        self.current_key = key

        # Initialize plot, source and glyph
        if plot is None:
            plot = self._init_plot(key, ranges=ranges, plots=plots)
            self._init_axes(plot)
        self.handles['plot'] = plot

        # Get data and initialize data source
        empty = self.callbacks and self.callbacks.downsample
        data, mapping = self.get_data(element, ranges, empty)
        if source is None:
            source = self._init_datasource(data)
        self.handles['source'] = source

        properties = self._glyph_properties(plot, element, source, ranges)
        renderer, glyph = self._init_glyph(plot, mapping, properties)
        self.handles['glyph'] = glyph
        if isinstance(renderer, Renderer):
            self.handles['glyph_renderer'] = renderer

        # Update plot, source and glyph
        self._update_glyph(glyph, properties, mapping)
        if not self.overlaid:
            self._update_plot(key, plot, element)
        if self.callbacks:
            self.callbacks(self)
            self.callbacks.update(self)
        self._process_legend()
        self.drawn = True

        return plot


    def update_frame(self, key, ranges=None, plot=None, element=None, empty=False):
        """
        Updates an existing plot with data corresponding
        to the key.
        """
        reused = isinstance(self.hmap, DynamicMap) and self.overlaid
        if not reused and element is None:
            element = self._get_frame(key)
        else:
            self.current_key = key
            self.current_frame = element

        if not element:
            source = self.handles['source']
            source.data = {k: [] for k in source.data}
            return

        if isinstance(self.hmap, DynamicMap):
            ranges = self.compute_ranges(self.hmap, key, ranges)
        else:
            ranges = self.compute_ranges(element, key, ranges)

        self.set_param(**self.lookup_options(element, 'plot').options)
        ranges = util.match_spec(element, ranges)
        self.current_ranges = ranges

        plot = self.handles['plot']
        source = self.handles['source']
        empty = (self.callbacks and self.callbacks.downsample) or empty
        data, mapping = self.get_data(element, ranges, empty)
        self._update_datasource(source, data)

        self.style = self.lookup_options(element, 'style')
        if 'glyph' in self.handles:
            properties = self._glyph_properties(plot, element, source, ranges)
            self._update_glyph(self.handles['glyph'], properties, mapping)
        if not self.overlaid:
            self._update_ranges(element, ranges)
            self._update_plot(key, plot, element)
        if self.callbacks:
            self.callbacks.update(self)


    @property
    def current_handles(self):
        """
        Returns a list of the plot objects to update.
        """
        handles = []
        for handle in self._update_handles:
            if handle in self.handles:
                handles.append(self.handles[handle])

        if self.overlaid:
            return handles

        plot = self.state
        handles.append(plot)
        if self.current_frame:
            framewise = self.lookup_options(self.current_frame, 'norm').options.get('framewise')
            if framewise or isinstance(self.hmap, DynamicMap):
                handles += [plot.x_range, plot.y_range]
        return handles



class BokehMPLWrapper(ElementPlot):
    """
    Wraps an existing HoloViews matplotlib plot and converts
    it to bokeh.
    """

    def __init__(self, element, plot=None, **params):
        super(ElementPlot, self).__init__(element, **params)
        if isinstance(element, HoloMap):
            etype = element.type
        else:
            etype = type(element)
        plot = Store.registry['matplotlib'][etype]
        params = dict({k: v.default for k, v in self.params().items()
                       if k in ['bgcolor']})
        params = dict(params, **self.lookup_options(element, 'plot').options)
        style = self.lookup_options(element, 'style')
        self.mplplot = plot(element, style=style, **params)


    def initialize_plot(self, ranges=None, plot=None, plots=None):
        self.mplplot.initialize_plot(ranges)

        plot = plot if plot else self.handles.get('plot')
        new_plot = mpl.to_bokeh(self.mplplot.state)
        if plot:
            update_plot(plot, new_plot)
        else:
            plot = new_plot

        self.handles['plot'] = plot
        if not self.overlaid:
            self._update_plot(self.keys[-1], plot, self.hmap.last)
        return plot


    def _update_plot(self, key, plot, element=None):
        """
        Updates plot parameters on every frame
        """
        plot.set(**self._plot_properties(key, plot, element))

    def update_frame(self, key, ranges=None, plot=None, element=None, empty=False):
        self.mplplot.update_frame(key, ranges)

        reused = isinstance(self.hmap, DynamicMap) and self.overlaid
        if not reused and element is None:
            element = self._get_frame(key)
        else:
            self.current_key = key
            self.current_frame = element

        plot = mpl.to_bokeh(self.mplplot.state)
        update_plot(self.handles['plot'], plot)
        if not self.overlaid:
            self._update_plot(key, self.handles['plot'], element)


class BokehMPLRawWrapper(BokehMPLWrapper):
    """
    Wraps an existing HoloViews matplotlib plot, renders it as
    an image and displays it as a HoloViews object.
    """

    def initialize_plot(self, ranges=None, plot=None, plots=None):
        element = self.hmap.last
        self.mplplot.initialize_plot(ranges)
        plot = self._render_plot(element, plot)
        self.handles['plot'] = plot
        return plot

    def _render_plot(self, element, plot=None):
        from .raster import RGBPlot
        bytestream = BytesIO()
        renderer = self.mplplot.renderer.instance(dpi=120)
        renderer.save(self.mplplot, bytestream, fmt='png')
        group = ('RGB' if element.group == type(element).__name__ else
                 element.group)
        rgb = RGB.load_image(bytestream, bare=True, group=group,
                             label=element.label)
        plot_opts = self.lookup_options(element, 'plot').options
        rgbplot = RGBPlot(rgb, **plot_opts)
        return rgbplot.initialize_plot(plot=plot)


    def update_frame(self, key, ranges=None, element=None):
        element = self.get_frame(key)
        if key in self.hmap:
            self.mplplot.update_frame(key, ranges)
            self.handles['plot'] = self._render_plot(element)


class OverlayPlot(GenericOverlayPlot, ElementPlot):

    show_legend = param.Boolean(default=True, doc="""
        Whether to show legend for the plot.""")

    legend_position = param.ObjectSelector(objects=["top_right",
                                                    "top_left",
                                                    "bottom_left",
                                                    "bottom_right"],
                                                    default="top_right",
                                                    doc="""
        Allows selecting between a number of predefined legend position
        options. The predefined options may be customized in the
        legend_specs class attribute.""")

    tabs = param.Boolean(default=False, doc="""
        Whether to display overlaid plots in separate panes""")

    style_opts = legend_dimensions + line_properties + text_properties

    _update_handles = ['source']

    def _process_legend(self):
        plot = self.handles['plot']
        if not self.show_legend or len(plot.legend) == 0:
            for l in plot.legend:
                l.legends[:] = []
                l.border_line_alpha = 0
                l.background_fill_alpha = 0
            return

        options = {}
        properties = self.lookup_options(self.hmap.last, 'style')[self.cyclic_index]
        for k, v in properties.items():
            if k in line_properties:
                k = 'border_' + k
            elif k in text_properties:
                k = 'label_' + k
            options[k] = v

        legend_labels = []
        if not plot.legend:
            return
        plot.legend[0].set(**options)
        legend_fontsize = self._fontsize('legend', 'size').get('size',False)
        if legend_fontsize:
            plot.legend[0].label_text_font_size = legend_fontsize

        if bokeh_lt_011:
            plot.legend.orientation = self.legend_position
        else:
            plot.legend.location = self.legend_position
        legends = plot.legend[0].legends
        new_legends = []
        for label, l in legends:
            if label in legend_labels:
               continue
            legend_labels.append(label)
            new_legends.append((label, l))
        plot.legend[0].legends[:] = new_legends


    def _init_tools(self, element):
        """
        Processes the list of tools to be supplied to the plot.
        """
        tools = []
        for key, subplot in self.subplots.items():
            try:
                el = element[key]
                tools.extend(subplot._init_tools(el))
            except:
                el = None
        return list(set(tools))


    def initialize_plot(self, ranges=None, plot=None, plots=None):
        key = self.keys[-1]
        ranges = self.compute_ranges(self.hmap, key, ranges)
        if plot is None and not self.tabs:
            plot = self._init_plot(key, ranges=ranges, plots=plots)
            self._init_axes(plot)
        if plot and not self.overlaid:
            self._update_plot(key, plot, self.hmap.last)
        self.handles['plot'] = plot

        panels = []
        for key, subplot in self.subplots.items():
            if self.tabs: subplot.overlaid = False
            child = subplot.initialize_plot(ranges, plot, plots)
            if self.tabs:
                if self.hmap.type is Overlay:
                    title = ' '.join(key)
                else:
                    title = ', '.join([d.pprint_value_string(k) for d, k in
                                       zip(self.hmap.last.kdims, key)])
                panels.append(Panel(child=child, title=title))

        if self.tabs:
            self.handles['plot'] = Tabs(tabs=panels)
        else:
            self._process_legend()

        self.drawn = True

        return self.handles['plot']


    def update_frame(self, key, ranges=None, element=None, empty=False):
        """
        Update the internal state of the Plot to represent the given
        key tuple (where integers represent frames). Returns this
        state.
        """
        if element is None:
            element = self._get_frame(key)
        else:
            self.current_frame = element
            self.current_key = key

        if isinstance(self.hmap, DynamicMap):
            range_obj = element
            items = element.items()
        else:
            range_obj = self.hmap
            items = element.items()

        all_empty = empty
        ranges = self.compute_ranges(range_obj, key, ranges)
        for k, subplot in self.subplots.items():
            empty, el = False, None
            if isinstance(self.hmap, DynamicMap):
                idx = dynamic_update(self, subplot, k, element, items)
                empty = idx is None
                if not empty:
                    _, el = items.pop(idx)
            subplot.update_frame(key, ranges, element=el, empty=(empty or all_empty))

        if isinstance(self.hmap, DynamicMap) and items:
            raise Exception("Some Elements returned by the dynamic callback "
                            "were not initialized correctly and could not be "
                            "rendered.")

        if not self.overlaid and not self.tabs:
            self._update_ranges(element, ranges)
            self._update_plot(key, self.handles['plot'], element)<|MERGE_RESOLUTION|>--- conflicted
+++ resolved
@@ -82,15 +82,12 @@
           * timeout   - Timeout (in ms) for checking whether interactive
                         tool events are still occurring.""")
 
-<<<<<<< HEAD
-=======
     show_grid = param.Boolean(default=True, doc="""
         Whether to show a Cartesian grid on the plot.""")
 
     show_legend = param.Boolean(default=True, doc="""
         Whether to show legend for the plot.""")
 
->>>>>>> 738c1eb0
     shared_axes = param.Boolean(default=True, doc="""
         Whether to invert the share axes across plots
         for linked panning and zooming.""")
@@ -102,11 +99,41 @@
     tools = param.List(default=[], doc="""
         A list of plugin tools to use on the plot.""")
 
+    xaxis = param.ObjectSelector(default='bottom',
+                                 objects=['top', 'bottom', 'bare', 'top-bare',
+                                          'bottom-bare', None], doc="""
+        Whether and where to display the xaxis, bare options allow suppressing
+        all axis labels including ticks and xlabel. Valid options are 'top',
+        'bottom', 'bare', 'top-bare' and 'bottom-bare'.""")
+
+    logx = param.Boolean(default=False, doc="""
+        Whether the x-axis of the plot will be a log axis.""")
+
     xrotation = param.Integer(default=None, bounds=(0, 360), doc="""
         Rotation angle of the xticks.""")
 
+    xticks = param.Parameter(default=None, doc="""
+        Ticks along x-axis specified as an integer, explicit list of
+        tick locations or bokeh Ticker object. If set to None default
+        bokeh ticking behavior is applied.""")
+
+    yaxis = param.ObjectSelector(default='left',
+                                      objects=['left', 'right', 'bare', 'left-bare',
+                                               'right-bare', None], doc="""
+        Whether and where to display the yaxis, bare options allow suppressing
+        all axis labels including ticks and ylabel. Valid options are 'left',
+        'right', 'bare' 'left-bare' and 'right-bare'.""")
+
+    logy = param.Boolean(default=False, doc="""
+        Whether the y-axis of the plot will be a log axis.""")
+
     yrotation = param.Integer(default=None, bounds=(0, 360), doc="""
         Rotation angle of the yticks.""")
+
+    yticks = param.Parameter(default=None, doc="""
+        Ticks along y-axis specified as an integer, explicit list of
+        tick locations or bokeh Ticker object. If set to None
+        default bokeh ticking behavior is applied.""")
 
     # A string corresponding to the glyph being drawn by the
     # ElementPlot
