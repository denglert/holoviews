--- conflicted
+++ resolved
@@ -283,7 +283,6 @@
         self.assertEqual(source.data['image'][0],
                          np.array([[0, 1], [1, 0]]))
 
-<<<<<<< HEAD
     def test_layout_title(self):
         hmap1 = HoloMap({a: Image(np.random.rand(10,10)) for a in range(3)})
         hmap2 = HoloMap({a: Image(np.random.rand(10,10)) for a in range(3)})
@@ -340,7 +339,7 @@
         self.assertIsInstance(title, Div)
         text = "<span style='font-size: 16pt'><b>X: 1</b></font>"
         self.assertEqual(title.text, text)
-=======
+
     def test_points_non_numeric_size_warning(self):
         data = (np.arange(10), np.arange(10), list(map(chr, range(94,104))))
         points = Points(data, vdims=['z'])(plot=dict(size_index=2))
@@ -351,7 +350,6 @@
                    'cannot use to scale Points size.\n' % plot.name)
         self.assertEqual(log_msg, warning)
 
->>>>>>> 4fc1186f
 
 
 class TestPlotlyPlotInstantiation(ComparisonTestCase):
